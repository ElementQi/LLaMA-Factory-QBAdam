--- conflicted
+++ resolved
@@ -367,7 +367,6 @@
     return optimizer
 
 
-<<<<<<< HEAD
 def _create_qbadam_optimizer(
     model: "PreTrainedModel",
     training_args: "Seq2SeqTrainingArguments",
@@ -456,8 +455,6 @@
     return optimizer
 
 
-def create_custom_optimzer(
-=======
 def _create_adam_mini_optimizer(
     model: "PreTrainedModel",
     training_args: "Seq2SeqTrainingArguments",
@@ -484,7 +481,6 @@
 
 
 def create_custom_optimizer(
->>>>>>> 625a0e32
     model: "PreTrainedModel",
     training_args: "Seq2SeqTrainingArguments",
     finetuning_args: "FinetuningArguments",
@@ -497,7 +493,7 @@
 
     if finetuning_args.use_badam:
         return _create_badam_optimizer(model, training_args, finetuning_args)
-    
+
     if finetuning_args.use_qbadam:
         return _create_qbadam_optimizer(model, training_args, finetuning_args)
 

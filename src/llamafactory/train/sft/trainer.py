# Copyright 2024 HuggingFace Inc. and the LlamaFactory team.
#
# This code is inspired by the HuggingFace's transformers library.
# https://github.com/huggingface/transformers/blob/v4.40.0/src/transformers/trainer_seq2seq.py
#
# Licensed under the Apache License, Version 2.0 (the "License");
# you may not use this file except in compliance with the License.
# You may obtain a copy of the License at
#
#     http://www.apache.org/licenses/LICENSE-2.0
#
# Unless required by applicable law or agreed to in writing, software
# distributed under the License is distributed on an "AS IS" BASIS,
# WITHOUT WARRANTIES OR CONDITIONS OF ANY KIND, either express or implied.
# See the License for the specific language governing permissions and
# limitations under the License.

import json
import os
from types import MethodType
from typing import TYPE_CHECKING, Any, Dict, List, Optional, Tuple, Union

import numpy as np
import torch
from transformers import Seq2SeqTrainer

from ...extras.constants import IGNORE_INDEX
from ...extras.logging import get_logger
from ..callbacks import PissaConvertCallback, SaveProcessorCallback
from ..trainer_utils import create_custom_optimizer, create_custom_scheduler


if TYPE_CHECKING:
    from torch.utils.data import Dataset
    from transformers import ProcessorMixin
    from transformers.trainer import PredictionOutput

    from ...hparams import FinetuningArguments


logger = get_logger(__name__)


class CustomSeq2SeqTrainer(Seq2SeqTrainer):
    r"""
    Inherits Seq2SeqTrainer to compute generative metrics such as BLEU and ROUGE.
    """

    def __init__(
        self, finetuning_args: "FinetuningArguments", processor: Optional["ProcessorMixin"], **kwargs
    ) -> None:
        # hack when using quantized model
        if finetuning_args.use_qbadam:
            model = kwargs.get('model')
            if model is not None:
                model.is_quantized = False

        super().__init__(**kwargs)
        self.finetuning_args = finetuning_args

        if processor is not None:
            self.add_callback(SaveProcessorCallback(processor))

        if finetuning_args.pissa_convert:
            self.add_callback(PissaConvertCallback)

<<<<<<< HEAD
        if finetuning_args.use_badam or finetuning_args.use_qbadam:
            from badam import clip_grad_norm_for_sparse_tensor
=======
        if finetuning_args.use_badam:
            from badam import BAdamCallback, clip_grad_norm_old_version
>>>>>>> 625a0e32

            self.accelerator.clip_grad_norm_ = MethodType(clip_grad_norm_old_version, self.accelerator)
            self.add_callback(BAdamCallback)

    def create_optimizer(self) -> "torch.optim.Optimizer":
        if self.optimizer is None:
            self.optimizer = create_custom_optimizer(self.model, self.args, self.finetuning_args)
        return super().create_optimizer()

    def create_scheduler(
        self, num_training_steps: int, optimizer: Optional["torch.optim.Optimizer"] = None
    ) -> "torch.optim.lr_scheduler.LRScheduler":
        create_custom_scheduler(self.args, num_training_steps, optimizer)
        return super().create_scheduler(num_training_steps, optimizer)

    def prediction_step(
        self,
        model: "torch.nn.Module",
        inputs: Dict[str, Union[torch.Tensor, Any]],
        prediction_loss_only: bool,
        ignore_keys: Optional[List[str]] = None,
    ) -> Tuple[Optional[float], Optional[torch.Tensor], Optional[torch.Tensor]]:
        r"""
        Removes the prompt part in the generated tokens.

        Subclass and override to inject custom behavior.
        """
        labels = inputs["labels"].detach().clone() if "labels" in inputs else None  # backup labels
        if self.args.predict_with_generate:
            assert self.tokenizer.padding_side == "left", "This method only accepts left-padded tensor."
            prompt_len, label_len = inputs["input_ids"].size(-1), inputs["labels"].size(-1)
            if prompt_len > label_len:
                inputs["labels"] = self._pad_tensors_to_target_len(inputs["labels"], inputs["input_ids"])
            if label_len > prompt_len:  # truncate the labels instead of padding the inputs (llama2 fp16 compatibility)
                inputs["labels"] = inputs["labels"][:, :prompt_len]

        loss, generated_tokens, _ = super().prediction_step(  # ignore the returned labels (may be truncated)
            model, inputs, prediction_loss_only=prediction_loss_only, ignore_keys=ignore_keys
        )
        if generated_tokens is not None and self.args.predict_with_generate:
            generated_tokens[:, :prompt_len] = self.tokenizer.pad_token_id
            generated_tokens = generated_tokens.contiguous()

        return loss, generated_tokens, labels

    def _pad_tensors_to_target_len(self, src_tensor: torch.Tensor, tgt_tensor: torch.Tensor) -> torch.Tensor:
        r"""
        Pads the tensor to the same length as the target tensor.
        """
        assert self.tokenizer.pad_token_id is not None, "Pad token is required."
        padded_tensor = self.tokenizer.pad_token_id * torch.ones_like(tgt_tensor)
        padded_tensor[:, -src_tensor.shape[-1] :] = src_tensor  # adopt left-padding
        return padded_tensor.contiguous()  # in contiguous memory

    def save_predictions(self, dataset: "Dataset", predict_results: "PredictionOutput") -> None:
        r"""
        Saves model predictions to `output_dir`.

        A custom behavior that not contained in Seq2SeqTrainer.
        """
        if not self.is_world_process_zero():
            return

        output_prediction_file = os.path.join(self.args.output_dir, "generated_predictions.jsonl")
        logger.info(f"Saving prediction results to {output_prediction_file}")

        labels = np.where(
            predict_results.label_ids != IGNORE_INDEX, predict_results.label_ids, self.tokenizer.pad_token_id
        )
        preds = np.where(
            predict_results.predictions != IGNORE_INDEX, predict_results.predictions, self.tokenizer.pad_token_id
        )

        for i in range(len(preds)):
            pad_len = np.nonzero(preds[i] != self.tokenizer.pad_token_id)[0]
            if len(pad_len):  # move pad token to last
                preds[i] = np.concatenate((preds[i][pad_len[0] :], preds[i][: pad_len[0]]), axis=-1)

        decoded_inputs = self.tokenizer.batch_decode(dataset["input_ids"], skip_special_tokens=True)
        decoded_labels = self.tokenizer.batch_decode(labels, skip_special_tokens=True)
        decoded_preds = self.tokenizer.batch_decode(preds, skip_special_tokens=True)

        with open(output_prediction_file, "w", encoding="utf-8") as writer:
            res: List[str] = []
            for text, label, pred in zip(decoded_inputs, decoded_labels, decoded_preds):
                res.append(json.dumps({"prompt": text, "label": label, "predict": pred}, ensure_ascii=False))

            writer.write("\n".join(res))<|MERGE_RESOLUTION|>--- conflicted
+++ resolved
@@ -64,13 +64,8 @@
         if finetuning_args.pissa_convert:
             self.add_callback(PissaConvertCallback)
 
-<<<<<<< HEAD
         if finetuning_args.use_badam or finetuning_args.use_qbadam:
-            from badam import clip_grad_norm_for_sparse_tensor
-=======
-        if finetuning_args.use_badam:
             from badam import BAdamCallback, clip_grad_norm_old_version
->>>>>>> 625a0e32
 
             self.accelerator.clip_grad_norm_ = MethodType(clip_grad_norm_old_version, self.accelerator)
             self.add_callback(BAdamCallback)
